--- conflicted
+++ resolved
@@ -14,11 +14,7 @@
 from .definitions import MType
 from .utils.spark_udef import DictAccum
 from .utils import get_logger, make_slices, to_native_str
-<<<<<<< HEAD
-from .utils.spark import BroadcastValue
-=======
-from .utils.spark import cache_broadcast_single_part
->>>>>>> 67ac984b
+from .utils.spark import BroadcastValue, cache_broadcast_single_part
 from collections import defaultdict, OrderedDict
 import fnmatch
 import sparkmanager as sm
