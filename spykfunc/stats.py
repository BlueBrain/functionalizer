--- conflicted
+++ resolved
@@ -82,14 +82,8 @@
     def get_neurons_touch_counts(circuit):
         """ Counts the total touches between morphologies and neurons.
         """
-<<<<<<< HEAD
-        neurons = circuit.neurons
-        touches = circuit.touches
-
         touches_with_pathway = (
-            touches.alias("t")
-            .join(neurons.alias("n1"), neurons.id == touches.src)
-            .join(neurons.alias("n2"), neurons.id == touches.dst)
+            circuit.dataframe
             .select(to_pathway_i("n1.morphology_i", "n2.morphology_i"),
                     col("t.src"),
                     col("t.dst"))
@@ -105,17 +99,7 @@
             .agg(F.count("*").cast(IntegerType()).alias("count"))
         )
         return connections_counts
-        
-=======
-        return circuit.dataframe \
-                      .select(
-                          to_pathway_i("src_morphology_i", "dst_morphology_i"),
-                          col("src"),
-                          col("dst")
-                      ) \
-                      .groupBy("pathway_i", "src", "dst") \
-                      .count()
->>>>>>> 58b30070
+
 
     @staticmethod
     def get_pathway_touch_stats_from_touch_counts(neurons_touch_counts):
