from os import path as osp
from functools import update_wrapper
from pyspark.sql.column import _to_seq
from . import get_logger

import sparkmanager as sm


# -----------------------------------------------
# Conditional execution decorator
# -----------------------------------------------
def checkpoint_resume(name,
                      dest="_checkpoints",
                      break_exec_plan=True, 
                      logger=get_logger("spykfunc.checkpoint"),
                      before_load_handler=None,
                      post_resume_handler=None,
                      post_compute_handler=None,
                      bucket_cols=False,
                      n_buckets=True,
                      bucket_sorting=True):
    table_path = osp.join(dest, name.lower())
    parquet_file_path = table_path + ".parquet"
    table_name = name.lower()

    def decorator(f):
        def new_f(*args, **kw):
<<<<<<< HEAD
=======
            global spark
            if spark is None:
                spark = SparkSession.builder.getOrCreate()

            # Attempt loading from checkpoint
>>>>>>> 011f6b23
            if not kw.pop("overwrite", False):
                if osp.exists(parquet_file_path):
                    logger.info("[SKIP %s] Checkpoint found. Restoring state...", name)
                    try:
                        if before_load_handler: before_load_handler()
                        df = sm.read.parquet(parquet_file_path)
                        if post_resume_handler:
                            return post_resume_handler(df)
                        return df
                    except Exception as e:
                        logger.warning("Could not load checkpoint. Reason: %s", str(e))

                # Attempting from table
                if bucket_cols and osp.isdir(table_path):
                    try:
                        df = sm.read.table(table_name)
                        if post_resume_handler:
                            return post_resume_handler(df)
                        return df
                    except Exception as e:
                        logger.warning("Could not load checkpoint from table. Reason: %s", str(e))
            
            # Apply Tranformations
            df = f(*args, **kw)
            
            if bucket_cols:
                logger.debug("Checkpointing to TABLE %s...", table_name)
                # For the moment limited support exists, we need intermediate Hive tables
                if isinstance(bucket_cols, (tuple, list)):
                    col1 = bucket_cols[0]
                    other_cols = bucket_cols[1:]
                else:
                    col1 = bucket_cols
                    other_cols = []

                if n_buckets is True:
                    num_buckets = df.rdd.getNumPartitions()
                else:
                    num_buckets = n_buckets

                bucketed_jdf = (df
                 .write.mode("overwrite").option("path", table_path)._jwrite
<<<<<<< HEAD
                 .bucketBy(num_buckets, col1, _to_seq(sm.sc, other_cols))
                 .sortBy(col1, _to_seq(sm.sc, other_cols))
                 .saveAsTable(table_name))
=======
                 .bucketBy(num_buckets, col1, _to_seq(spark._sc, other_cols))
                )
                if bucket_sorting:
                    bucketed_jdf.sortBy(col1, _to_seq(spark._sc, other_cols)).saveAsTable(table_name)
                else:
                    bucketed_jdf.saveAsTable(table_name)
>>>>>>> 011f6b23
            else:
                logger.debug("Checkpointing to PARQUET %s...", name.lower())
                with sm.jobgroup("checkpointing {} to PARQUET".format(name.lower())):
                    df.write.parquet(parquet_file_path, mode="overwrite")

            logger.debug("Checkpoint Finished")

            if break_exec_plan:
                if before_load_handler: before_load_handler()
                with sm.jobgroup("restoring checkpoint " + name.lower()):
                    if bucket_cols:
                        df = sm.read.table(table_name)
                    else:
                        df = sm.read.parquet(parquet_file_path)
                
            if post_compute_handler:
                return post_compute_handler(df)

            return df

        return update_wrapper(new_f, f)
    return decorator


def reduce_number_shuffle_partitions(df, factor, min_=100, max_=1000):
    cur_n_parts = df.rdd.getNumPartitions()
    cur_n_parts = ((cur_n_parts-1) // 100 + 1) * 100  # Avoid strange numbers
    return df.coalesce(max(min_, min(max_, cur_n_parts//factor)))
<|MERGE_RESOLUTION|>--- conflicted
+++ resolved
@@ -25,14 +25,6 @@
 
     def decorator(f):
         def new_f(*args, **kw):
-<<<<<<< HEAD
-=======
-            global spark
-            if spark is None:
-                spark = SparkSession.builder.getOrCreate()
-
-            # Attempt loading from checkpoint
->>>>>>> 011f6b23
             if not kw.pop("overwrite", False):
                 if osp.exists(parquet_file_path):
                     logger.info("[SKIP %s] Checkpoint found. Restoring state...", name)
@@ -75,18 +67,9 @@
 
                 bucketed_jdf = (df
                  .write.mode("overwrite").option("path", table_path)._jwrite
-<<<<<<< HEAD
                  .bucketBy(num_buckets, col1, _to_seq(sm.sc, other_cols))
                  .sortBy(col1, _to_seq(sm.sc, other_cols))
                  .saveAsTable(table_name))
-=======
-                 .bucketBy(num_buckets, col1, _to_seq(spark._sc, other_cols))
-                )
-                if bucket_sorting:
-                    bucketed_jdf.sortBy(col1, _to_seq(spark._sc, other_cols)).saveAsTable(table_name)
-                else:
-                    bucketed_jdf.saveAsTable(table_name)
->>>>>>> 011f6b23
             else:
                 logger.debug("Checkpointing to PARQUET %s...", name.lower())
                 with sm.jobgroup("checkpointing {} to PARQUET".format(name.lower())):
