# *************************************************************************
#  An implementation of Functionalizer in spark
# *************************************************************************
from __future__ import absolute_import
from fnmatch import filter as matchfilter
from glob import glob
import time
import os

from pyspark.sql import SQLContext
from pyspark.sql import functions as F
from pyspark.sql import types as T

import sparkmanager as sm

from .circuit import Circuit
from .recipe import Recipe
from .data_loader import NeuronDataSpark
from .data_export import NeuronExporter
from .dataio.cppneuron import MVD_Morpho_Loader
from .stats import NeuronStats
from .definitions import CellClass, CheckpointPhases
from . import _filtering
from . import filters
from . import schema
from . import utils
from .utils.spark import checkpoint_resume
from . import synapse_properties

__all__ = ["Functionalizer", "session", "CheckpointPhases", "ExtendedCheckpointAvail"]

logger = utils.get_logger(__name__)
_MB = 1024**2

spark_config = {
    "spark.shuffle.compress": False,
    "spark.checkpoint.compress": True,
    "spark.jars": os.path.join(os.path.dirname(__file__), "data/spykfunc_udfs.jar"),
    "spark.sql.autoBroadcastJoinThreshold": 0,
    "spark.sql.broadcastTimeout": 30 * 60,  # 30 minutes to do calculations that will be broadcasted
    "spark.sql.catalogImplementation": "hive",
    "spark.sql.files.maxPartitionBytes": 64 * _MB
}


class ExtendedCheckpointAvail(Exception):
    """An exception signalling that process_filters can be skipped
    """
    pass


class Functionalizer(object):
    """ Functionalizer Session class
    """

    _circuit = None
    """:property: ciruit containing neuron and touch data"""

    recipe = None
    """:property: The parsed recipe"""

    neuron_stats = None
    """:property: The :py:class:`~spykfunc.stats.NeuronStats` object for the current touch set"""

    # handler functions used in decorators
    _assign_to_circuit = utils.assign_to_property('circuit')
    _change_maxPartitionMB = lambda size: lambda: sm.conf.set(
        "spark.sql.files.maxPartitionBytes",
        size * _MB
    )

    # ==========
    def __init__(self, only_s2s=False, spark_opts=None):
        # Create Spark session with the static config
        sm.create("Functionalizer", spark_config, spark_opts)

        # Configuring Spark runtime
        sm.setLogLevel("WARN")
        sm.setCheckpointDir("_checkpoints/tmp")
        sm._jsc.hadoopConfiguration().setInt("parquet.block.size", 32 * _MB)
        sqlContext = SQLContext.getOrCreate(sm.sc)
        sqlContext.registerJavaFunction("gauss_rand", "spykfunc.udfs.GaussRand")
        sqlContext.registerJavaFunction("float2binary", "spykfunc.udfs.FloatArraySerializer")
        sqlContext.registerJavaFunction("int2binary", "spykfunc.udfs.IntArraySerializer")

        self._run_s2f = not only_s2s
        self.output_dir = "spykfunc_output"
        self.neuron_stats = NeuronStats()

        if only_s2s:
            logger.info("Running S2S only")

    # -------------------------------------------------------------------------
    # Data loading and Init
    # -------------------------------------------------------------------------
    def init_data(self, recipe_file, mvd_file, morpho_dir, touch_files):
        """ Initializes all data for a Functionalizer session, reading MVDs, morphologies, recipe,
        and making all conversions

        :param recipe_file: The recipe file (XML)
        :param mvd_file: The mvd file
        :param morpho_dir: The dir containing all required morphologies
        :param touch_file: The first touch file, given all others can be found followig the naming convention"
        """
        # In "program" mode this dir wont change later, so we can check here
        # for its existence/permission to create
        os.path.isdir(self.output_dir) or os.makedirs(self.output_dir)
        os.path.isdir("_checkpoints") or os.makedirs("_checkpoints")

        logger.debug("%s: Data loading...", time.ctime())
        # Load recipe
        self.recipe = Recipe(recipe_file)

        # Check touches files
        all_touch_files = glob(touch_files)
        if not all_touch_files:
            logger.critical("Invalid touch file path")

        # Load Neurons data
        fdata = NeuronDataSpark(MVD_Morpho_Loader(mvd_file, morpho_dir), sm.spark)
        fdata.load_mvd_neurons_morphologies()

        # Reverse DF name vectors
        self.mtypes_df = sm.createDataFrame(enumerate(fdata.mTypes), schema.INT_STR_SCHEMA)

        # Init the Enumeration to contain fzer CellClass index
        CellClass.init_fzer_indexes(fdata.cellClasses)

        # Load synapse properties
        self.synapse_class_matrix = fdata.load_synapse_prop_matrix(self.recipe)
        self.synapse_class_prop_df = fdata.load_synapse_properties_and_classification(self.recipe)

        # 'Load' touches, from parquet if possible
        _file0 = all_touch_files[0]
        touches_parquet_files_expr = _file0[:_file0.rfind(".")] + "Data.*.parquet"
        touch_files_parquet = glob(touches_parquet_files_expr)
        if touch_files_parquet:
            touches = fdata.load_touch_parquet(touches_parquet_files_expr) \
                .withColumnRenamed("pre_neuron_id", "src") \
                .withColumnRenamed("post_neuron_id", "dst")

            # I dont know whats up with Spark but sometimes when shuffle partitions is not 200
            # we have problems. We try to mitigate using multiples of 200
            touch_partitions = touches.rdd.getNumPartitions()
            if touch_partitions >= 400:
                # Grow suffle partitions with size of touches DF
                # TODO: In generic cases we dont shuffle all the fields, so we could reduce this by a factor of 2
                #       However we need to make sure that operations that keep or grow the partition size must be 
                #       explicitly controlled and the easiest way is still coalesce
                sm.conf.set("spark.sql.shuffle.partitions",
                               touch_partitions // 200 * 200)
            elif touch_partitions <= 16:
                # Optimize execution of very small jobs
                sm.conf.set("spark.sql.shuffle.partitions", 16)

        else:
            # self._touchDF = fdata.load_touch_bin(touch_files)
            raise ValueError("Invalid touch files. Please provide touches in parquet format.")

        self._circuit = Circuit(fdata, touches, self.recipe)
        self.neuron_stats.circuit = self._circuit

        # Data exporter
        self.exporter = NeuronExporter(output_path=self.output_dir)

    # ----
    @property
    def circuit(self):
        """
        :property: The current touch set Dataframe.
        NOTE that setting to this attribute will trigger updating the graph
        """
        return self._circuit.dataframe

    @circuit.setter
    def circuit(self, circuit):
        self._circuit.dataframe = circuit

    # ----
    @property
    def dataQ(self):
        """
        :property: A :py:class:`~spykfunc._filtering.DataSetQ` object, offering a high-level query API on
        the current Neuron-Touch Graph
        """
        return _filtering.DataSetQ(self._circuit.dataframe)

    # -------------------------------------------------------------------------
    # Main entry point of Filter Execution
    # -------------------------------------------------------------------------
    @_assign_to_circuit
    @checkpoint_resume(CheckpointPhases.ALL_FILTERS.name,
                       before_save_handler=Circuit.only_touch_columns,
                       before_load_handler=_change_maxPartitionMB(32))
    def process_filters(self, overwrite=False):
        """Runs all functionalizer filters in order, according to the classic functionalizer:
        (1) Soma-axon distance, (2) Touch rules, (3.1) Reduce and (3.2) Cut
        """
        # Avoid recomputing filters unless overwrite=True
        skip_soma_axon = False
        skip_touch_rules = False

        if not overwrite:
            if self.checkpoint_exists(CheckpointPhases.SYNAPSE_PROPS):
                # We need to raise an exception, otherwise decorators expect a generated dataframe
                logger.warning("Extended Touches Checkpoint avail. Skipping filtering...")
                raise ExtendedCheckpointAvail("Extended Touches Checkpoint avail. Skip process_filters or set overwrite to True")
            if self.checkpoint_exists(CheckpointPhases.FILTER_TOUCH_RULES):
                skip_soma_axon = True
            if self.checkpoint_exists(CheckpointPhases.FILTER_REDUCED_TOUCHES):
                skip_soma_axon = True
                skip_touch_rules = True
        
        self._ensure_data_loaded()
        logger.info("Starting Filtering...")

        if not skip_soma_axon:
            self.filter_by_soma_axon_distance()
        if self._run_s2f:
            if not skip_touch_rules:
                self.filter_by_touch_rules()
            self.run_reduce_and_cut()

        # Filter helpers write result to self._circuit (@_assign_to_circuit)
        return self.circuit

    # -------------------------------------------------------------------------
    # Exporting results
    # -------------------------------------------------------------------------
    def export_results(self, format_parquet=False, output_path=None, overwrite=False):
        """ Exports the current touches to storage, appending the synapse property fields

        :param format_parquet: If True will export the touches in parquet format (rather than hdf5)
        :param output_path: Changes the default export directory
        """
        logger.info("Computing touch synaptical properties")
        extended_touches = self._assign_synpse_properties(overwrite)

        # Calc the number of NRN output files to target ~32 MB part ~1M touches
        n_parts = extended_touches.rdd.getNumPartitions()
        if n_parts <=32:
            # Small circuit. We directly count and target 1M touches per output file
            total_t = extended_touches.count()
            n_parts = (total_t // (1024 * 1024)) or 1
        else:
            # Main settings define large parquet to be read in partitions of 32 or 64MB.
            # However, in s2s that might still be too much.
            if not self._run_s2f:
                n_parts = n_parts * 2

        # Export
        logger.info("Exporting touches...")
        exporter = self.exporter
        if output_path is not None:
            exporter.output_path = output_path

        if format_parquet:
            exporter.export_parquet(extended_touches)
        else:
            exporter.export_hdf5(extended_touches, self.neuron_count, 
                                 create_efferent=True, 
                                 n_partitions=n_parts)

        logger.info("Data export complete")
        
    # --- 
    @checkpoint_resume(CheckpointPhases.SYNAPSE_PROPS.name,
                       before_save_handler=Circuit.only_touch_columns)
    def _assign_synpse_properties(self, overwrite=False):

        # Calc syn props 
        self._ensure_data_loaded()
        extended_touches = synapse_properties.compute_additional_h5_fields(
            self._circuit,
            self.synapse_class_matrix,
            self.synapse_class_prop_df
        )
        return extended_touches
            
        # TODO: Eventually we could save by file group, but OutOfMem during sort
        # extended_touches = extended_touches.withColumn(
        #    "file_i", 
        #    (F.col("post_gid") / n_neurons_file).cast(T.IntegerType())
        # )
        # # Previous way of saving. Remind that we might need to add such option to checkpoint_resume
        # return self.exporter.save_temp(extended_touches, "extended_touches.parquet") #,
        # #                               partition_col="file_i")

    # -------------------------------------------------------------------------
    # Functions to create/apply filters for the current session
    # -------------------------------------------------------------------------
    @sm.assign_to_jobgroup
    @_assign_to_circuit
    def filter_by_soma_axon_distance(self):
        """BLBLD-42: Creates a Soma-axon distance filter and applies it to the current touch set.
        """
        self._ensure_data_loaded()
        distance_filter = filters.BoutonDistanceFilter(self.recipe.synapses_distance)
        return distance_filter.apply(self.circuit)

    # ----
    @sm.assign_to_jobgroup
<<<<<<< HEAD
    @_assign_to_touchDF
    @checkpoint_resume(CheckpointPhases.FILTER_TOUCH_RULES.name)
=======
    @_assign_to_circuit
    @checkpoint_resume(CheckpointPhases.FILTER_TOUCH_RULES.name,
                       before_save_handler=Circuit.only_touch_columns,
                       before_load_handler=_change_maxPartitionMB(32))
>>>>>>> 58b30070
    def filter_by_touch_rules(self):
        """Creates a TouchRules filter according to recipe and applies it to the current touch set
        """
        self._ensure_data_loaded()
        logger.info("Filtering by touchRules...")
        touch_rules_filter = filters.TouchRulesFilter(self.recipe.touch_rules)
        return touch_rules_filter.apply(self.circuit)

    # ----
    @sm.assign_to_jobgroup
    @_assign_to_circuit
    def run_reduce_and_cut(self):
        """Create and apply Reduce and Cut filter
        """
        self._ensure_data_loaded()
        # Index and distribute mtype rules across the cluster
        mtype_conn_rules = self._build_concrete_mtype_conn_rules(self.recipe.conn_rules, self._circuit.morphology_types)

        # cumulative_distance_f = filters.CumulativeDistanceFilter(distributed_conn_rules, self.neuron_stats)
        # self.touchDF = cumulative_distance_f.apply(self.circuit)

        logger.info("Applying Reduce and Cut...")
        rc = filters.ReduceAndCut(mtype_conn_rules, self.neuron_stats, sm.spark, )
        return rc.apply(self.circuit, mtypes=self.mtypes_df)

    # -------------------------------------------------------------------------
    # Helper functions
    # -------------------------------------------------------------------------
    def _ensure_data_loaded(self):
        """ Ensures required data is available"""
        if self.recipe is None or self._circuit is None:
            raise RuntimeError("No touches available. Please load data first.")
    
    # ---
    @staticmethod
    def checkpoint_exists(phase):
        cp_file = os.path.join("_checkpoints", phase.name.lower()) + ".parquet"
        if os.path.exists(cp_file):
            try:
                df = sm.read.parquet(cp_file)
                del df
                return True
            except Exception as e:
                logger.warning("Checkpoint %s can't be loaded, probably result of failed action.", str(e))
        return False
    
    # ---
    @staticmethod
    def _build_concrete_mtype_conn_rules(src_conn_rules, mTypes):
        """ Transform conn rules into concrete rule instances (without wildcards) and indexed by pathway
        """
        mtypes_rev = {mtype: i for i, mtype in enumerate(mTypes)}
        conn_rules = {}

        for rule in src_conn_rules:  # type: ConnectivityPathRule
            srcs = matchfilter(mTypes, rule.source)
            dsts = matchfilter(mTypes, rule.destination)
            for src in srcs:
                for dst in dsts:
                    # key = src + ">" + dst
                    # Key is now an int
                    key = (mtypes_rev[src] << 16) + mtypes_rev[dst]
                    if key in conn_rules:
                        # logger.debug("Several rules applying to the same mtype connection: %s->%s [Rule: %s->%s]",
                        #                src, dst, rule.source, rule.destination)
                        prev_rule = conn_rules[key]
                        # Overwrite if it is specific
                        if (('*' in prev_rule.source and '*' not in rule.source) or
                                ('*' in prev_rule.destination and '*' not in rule.destination)):
                            conn_rules[key] = rule
                    else:
                        conn_rules[key] = rule

        return conn_rules


# -------------------------------------------
# Spark Functionalizer session creator
# -------------------------------------------
def session(options):
    """
    Helper function to create a functionalizer session given an options object

    :param options: An object containing the required option attributes, as built \
                    by the arg parser: :py:data:`commands.arg_parser`.
    """
    fzer = Functionalizer(options.s2s, options.spark_opts)
    if options.output_dir:
        fzer.output_dir = options.output_dir
    fzer.init_data(options.recipe_file, options.mvd_file, options.morpho_dir, options.touch_files)
    return fzer<|MERGE_RESOLUTION|>--- conflicted
+++ resolved
@@ -39,7 +39,7 @@
     "spark.sql.autoBroadcastJoinThreshold": 0,
     "spark.sql.broadcastTimeout": 30 * 60,  # 30 minutes to do calculations that will be broadcasted
     "spark.sql.catalogImplementation": "hive",
-    "spark.sql.files.maxPartitionBytes": 64 * _MB
+    "spark.sql.files.maxPartitionBytes": 128 * _MB
 }
 
 
@@ -300,15 +300,9 @@
 
     # ----
     @sm.assign_to_jobgroup
-<<<<<<< HEAD
-    @_assign_to_touchDF
-    @checkpoint_resume(CheckpointPhases.FILTER_TOUCH_RULES.name)
-=======
     @_assign_to_circuit
     @checkpoint_resume(CheckpointPhases.FILTER_TOUCH_RULES.name,
-                       before_save_handler=Circuit.only_touch_columns,
-                       before_load_handler=_change_maxPartitionMB(32))
->>>>>>> 58b30070
+                       before_save_handler=Circuit.only_touch_columns)
     def filter_by_touch_rules(self):
         """Creates a TouchRules filter according to recipe and applies it to the current touch set
         """
