--- conflicted
+++ resolved
@@ -125,69 +125,25 @@
         self.synapse_class_matrix = fdata.load_synapse_prop_matrix(self.recipe)
         self.synapse_class_prop_df = fdata.load_synapse_properties_and_classification(self.recipe)
 
-<<<<<<< HEAD
-        # 'Load' touches, from parquet if possible
-        _file0 = all_touch_files[0]
-        touches_parquet_files_expr = _file0[:_file0.rfind(".")] + "Data.*.parquet"
-        touch_files_parquet = glob(touches_parquet_files_expr)
-        if touch_files_parquet:
-            touches = fdata.load_touch_parquet(touches_parquet_files_expr) \
-                .withColumnRenamed("pre_neuron_id", "src") \
-                .withColumnRenamed("post_neuron_id", "dst")
-
-            # I dont know whats up with Spark but sometimes when shuffle partitions is not 200
-            # we have problems. We try to mitigate using multiples of 200
-            touch_partitions = touches.rdd.getNumPartitions()
-            if touch_partitions >= 400:
-                # Grow suffle partitions with size of touches DF
-                # TODO: In generic cases we dont shuffle all the fields, so we could reduce this by a factor of 2
-                #       However we need to make sure that operations that keep or grow the partition size must be 
-                #       explicitly controlled and the easiest way is still coalesce
-                sm.conf.set("spark.sql.shuffle.partitions",
-                               touch_partitions // 200 * 200)
-            elif touch_partitions <= 16:
-                # Optimize execution of very small jobs
-                sm.conf.set("spark.sql.shuffle.partitions", 16)
-
-        else:
-            # self._touchDF = fdata.load_touch_bin(touch_files)
-            raise ValueError("Invalid touch files. Please provide touches in parquet format.")
+
+        # 'Load' touches
+        touches = fdata.load_touch_parquet(*touch_files) \
+            .withColumnRenamed("pre_neuron_id", "src") \
+            .withColumnRenamed("post_neuron_id", "dst")
 
         self._circuit = Circuit(fdata, touches, self.recipe)
         self.neuron_stats.circuit = self._circuit
-=======
-        # Shortcuts
-        self.fdata = fdata
-        self.neuron_count = int(fdata.nNeurons)
-        self.neuronDF = fdata.neuronDF
-        self.morphologies = fdata.morphologyRDD
-
-        # 'Load' touches
-        self._touchDF = self._initial_touchDF = fdata.load_touch_parquet(*touch_files) \
-            .withColumnRenamed("pre_neuron_id", "src") \
-            .withColumnRenamed("post_neuron_id", "dst")
-                
+        
         # Grow suffle partitions with size of touches DF
         # In generic cases we dont shuffle all the fields, so we reduce this by a factor of 2
         # Min: 100 reducers
         # NOTE: According to some tests we need to cap the amount of reducers to 4000 per node
-        #       otherwise performance is really bad. However it is difficult to create a generic 
-        #       rule that translates this and an optimal number of reducers really depends on the 
-        #       reduction being done. We leave this tunning to each reducing operation using coalesce
-        #       So here we define the highest default, which is the same number of partitions rounded
         # NOTE: Some problems during shuffle happen with many partitions if shuffle compression is enabled!
-
         touch_partitions = self._touchDF.rdd.getNumPartitions()
         shuffle_partitions = ((touch_partitions-1) // 100 + 1) * 100
         if touch_partitions <= 100:
             shuffle_partitions = 100
         spark.conf.set("spark.sql.shuffle.partitions", shuffle_partitions)
-        
-        # Create graphFrame and set it as stats source without recalculating
-        self.neuronG = GraphFrame(self.neuronDF, self._touchDF)  # Rebuild graph
-        self.neuron_stats.touch_graph = self.neuronG
-        self.neuron_stats._total_neurons = self.neuron_count
->>>>>>> 035a1820
 
         # Data exporter
         self.exporter = NeuronExporter(output_path=self.output_dir)
